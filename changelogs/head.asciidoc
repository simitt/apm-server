--- conflicted
+++ resolved
@@ -20,25 +20,6 @@
 
 [float]
 ==== Added
-<<<<<<< HEAD
-
-* Use peer.address for destinationService.Resource if peer.address is not given on Jaeger span {pull}3975[3975]
-* Add event.duration to API request logs {pull}4030[4030]
-* Set destination.service.* from http.url for Jaeger spans {pull}4046[4046]
-* Use service.version for Metadata.Service.Version when converting a Jaeger span {pull}4061[4061]
-* Report basic telemetry {pull}4055[4055]
-* Add transaction.experience fields {pull}4056[4056]
-* Upgrade Go to 1.14.7 {pull}4067[4067]
-* Aggregate service destination span metrics {pull}4077[4077]
-* Added apm-server.kibana.headers configuration {pull}4087[4087]
-* Add a new Docker image based on UBI minimal 8 to packaging. {pull}4105[4105]
-* Add event.outcome to transactions and spans {pull}4064[4064]
-* Add event.outcome to aggregated transaction metrics {pull}4110[4110]
-* Set event.outcome for Jaeger spans based on http.status_code {pull}4127[4127]
-* Set event.outcome for transactions and spans based on http.status_code {pull}4165[4165]
-* Add mapping for `system.process.cgroup.*` metrics {pull}[4176]4176 
-* Switch logging format to be ECS compliant where possible {pull}3829[3829]
-=======
 * Monitoring for aggregation of transaction metrics {pull}4287[4287]
 * Log warnings in aggregation of transaction metrics when grouping limit is reached {pull}4313[4313]
 * Configurable tail-based sampling policies {pull}4320[4320]
@@ -46,4 +27,4 @@
 * Experimental support for data streams {pull}4409[4409]
 * Label/custom/mark keys are now sanitized (rather than validated and rejected) by the server {pull}4465[4465]
 * Upgrade Go to 1.14.12 {pull}4478[4478]
->>>>>>> 945e483c
+* Switch logging format to be ECS compliant where possible {pull}3829[3829]