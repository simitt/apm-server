// Licensed to Elasticsearch B.V. under one or more contributor
// license agreements. See the NOTICE file distributed with
// this work for additional information regarding copyright
// ownership. Elasticsearch B.V. licenses this file to you under
// the Apache License, Version 2.0 (the "License"); you may
// not use this file except in compliance with the License.
// You may obtain a copy of the License at
//
//     http://www.apache.org/licenses/LICENSE-2.0
//
// Unless required by applicable law or agreed to in writing,
// software distributed under the License is distributed on an
// "AS IS" BASIS, WITHOUT WARRANTIES OR CONDITIONS OF ANY
// KIND, either express or implied.  See the License for the
// specific language governing permissions and limitations
// under the License.

package middleware

import (
	"time"

	"github.com/gofrs/uuid"

	"go.elastic.co/apm"

	"github.com/elastic/beats/v7/libbeat/logp"

	"github.com/elastic/apm-server/beater/headers"
	"github.com/elastic/apm-server/beater/request"
	logs "github.com/elastic/apm-server/log"
	"github.com/elastic/apm-server/utility"
)

// LogMiddleware returns a middleware taking care of logging processing a request in the middleware and the request handler
func LogMiddleware() Middleware {
	return func(h request.Handler) (request.Handler, error) {
		return func(c *request.Context) {
<<<<<<< HEAD
			c.Logger = loggerWithRequestContext(c)
			var err error
			if c.Logger, err = loggerWithTraceContext(c); err != nil {
				id := request.IDResponseErrorsInternal
				c.Logger.Error(request.MapResultIDToStatus[id].Keyword, logp.Error(err))
				c.Result.SetWithError(id, err)
				c.Write()
				return
=======
			var reqID, transactionID, traceID string
			start := time.Now()
			tx := apm.TransactionFromContext(c.Request.Context())
			if tx != nil {
				// This request is being traced, grab its IDs to add to logs.
				traceContext := tx.TraceContext()
				transactionID = traceContext.Span.String()
				traceID = traceContext.Trace.String()
				reqID = transactionID
			} else {
				uuid, err := uuid.NewV4()
				if err != nil {
					id := request.IDResponseErrorsInternal
					logger.Errorw(request.MapResultIDToStatus[id].Keyword, "error", err)
					c.Result.SetWithError(id, err)
					c.Write()
					return
				}
				reqID = uuid.String()
>>>>>>> a893a910
			}
			h(c)
<<<<<<< HEAD
=======
			reqLogger = reqLogger.With("event.duration", time.Since(start))

>>>>>>> a893a910
			if c.MultipleWriteAttempts() {
				c.Logger.Warn("multiple write attempts")
			}
			keyword := c.Result.Keyword
			if keyword == "" {
				keyword = "handled request"
			}
			c.Logger = loggerWithResult(c)
			if c.Result.Failure() {
				c.Logger.Error(keyword)
				return
			}
			c.Logger.Info(keyword)
		}, nil
	}
}

func loggerWithRequestContext(c *request.Context) *logp.Logger {
	logger := logp.NewLogger(logs.Request).With(
		"url.original", c.Request.URL.String(),
		"http.request.method", c.Request.Method,
		"user_agent.original", c.Request.Header.Get(headers.UserAgent),
		"source.address", utility.RemoteAddr(c.Request))
	if c.Request.ContentLength != -1 {
		logger = logger.With("http.request.body.bytes", c.Request.ContentLength)
	}
	return logger
}

func loggerWithTraceContext(c *request.Context) (*logp.Logger, error) {
	tx := apm.TransactionFromContext(c.Request.Context())
	if tx == nil {
		uuid, err := uuid.NewV4()
		if err != nil {
			return c.Logger, err
		}
		return c.Logger.With("http.request.id", uuid.String()), nil
	}
	// This request is being traced, grab its IDs to add to logs.
	traceContext := tx.TraceContext()
	transactionID := traceContext.Span.String()
	return c.Logger.With(
		"trace.id", traceContext.Trace.String(),
		"transaction.id", transactionID,
		"http.request.id", transactionID,
	), nil
}

func loggerWithResult(c *request.Context) *logp.Logger {
	logger := c.Logger.With(
		"http.response.status_code", c.Result.StatusCode)
	if c.Result.Err != nil {
		logger = logger.With("error.message", c.Result.Err.Error())
	}
	if c.Result.Stacktrace != "" {
		logger = logger.With("error.stack_trace", c.Result.Stacktrace)
	}
	return logger
}<|MERGE_RESOLUTION|>--- conflicted
+++ resolved
@@ -36,7 +36,7 @@
 func LogMiddleware() Middleware {
 	return func(h request.Handler) (request.Handler, error) {
 		return func(c *request.Context) {
-<<<<<<< HEAD
+			start := time.Now()
 			c.Logger = loggerWithRequestContext(c)
 			var err error
 			if c.Logger, err = loggerWithTraceContext(c); err != nil {
@@ -45,34 +45,9 @@
 				c.Result.SetWithError(id, err)
 				c.Write()
 				return
-=======
-			var reqID, transactionID, traceID string
-			start := time.Now()
-			tx := apm.TransactionFromContext(c.Request.Context())
-			if tx != nil {
-				// This request is being traced, grab its IDs to add to logs.
-				traceContext := tx.TraceContext()
-				transactionID = traceContext.Span.String()
-				traceID = traceContext.Trace.String()
-				reqID = transactionID
-			} else {
-				uuid, err := uuid.NewV4()
-				if err != nil {
-					id := request.IDResponseErrorsInternal
-					logger.Errorw(request.MapResultIDToStatus[id].Keyword, "error", err)
-					c.Result.SetWithError(id, err)
-					c.Write()
-					return
-				}
-				reqID = uuid.String()
->>>>>>> a893a910
 			}
 			h(c)
-<<<<<<< HEAD
-=======
-			reqLogger = reqLogger.With("event.duration", time.Since(start))
-
->>>>>>> a893a910
+			c.Logger = c.Logger.With("event.duration", time.Since(start))
 			if c.MultipleWriteAttempts() {
 				c.Logger.Warn("multiple write attempts")
 			}
