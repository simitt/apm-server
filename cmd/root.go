--- conflicted
+++ resolved
@@ -48,31 +48,7 @@
 			"metrics": map[string]interface{}{
 				"enabled": false,
 			},
-<<<<<<< HEAD
-			"files": map[string]interface{}{
-				"rotateeverybytes": 10 * 1024 * 1024,
-			},
 			"ecs": true,
-		},
-		"setup": map[string]interface{}{
-			"template": map[string]interface{}{
-				"settings": map[string]interface{}{
-					"index": map[string]interface{}{
-						"codec": "best_compression",
-						"mapping": map[string]interface{}{
-							"total_fields": map[string]int{
-								"limit": 2000,
-							},
-						},
-						"number_of_shards": 1,
-					},
-					"_source": map[string]interface{}{
-						"enabled": true,
-					},
-				},
-			},
-=======
->>>>>>> 945e483c
 		},
 	}),
 }}
